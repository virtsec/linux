include ../scripts/Makefile.include

# The default target of this Makefile is...
all:

include config/utilities.mak

# Define V to have a more verbose compile.
#
# Define O to save output files in a separate directory.
#
# Define ARCH as name of target architecture if you want cross-builds.
#
# Define CROSS_COMPILE as prefix name of compiler if you want cross-builds.
#
# Define NO_LIBPERL to disable perl script extension.
#
# Define NO_LIBPYTHON to disable python script extension.
#
# Define PYTHON to point to the python binary if the default
# `python' is not correct; for example: PYTHON=python2
#
# Define PYTHON_CONFIG to point to the python-config binary if
# the default `$(PYTHON)-config' is not correct.
#
# Define ASCIIDOC8 if you want to format documentation with AsciiDoc 8
#
# Define DOCBOOK_XSL_172 if you want to format man pages with DocBook XSL v1.72.
#
# Define LDFLAGS=-static to build a static binary.
#
# Define EXTRA_CFLAGS=-m64 or EXTRA_CFLAGS=-m32 as appropriate for cross-builds.
#
# Define NO_DWARF if you do not want debug-info analysis feature at all.
#
# Define WERROR=0 to disable treating any warnings as errors.
#
# Define NO_NEWT if you do not want TUI support.
#
# Define NO_DEMANGLE if you do not want C++ symbol demangling.

$(OUTPUT)PERF-VERSION-FILE: .FORCE-PERF-VERSION-FILE
	@$(SHELL_PATH) util/PERF-VERSION-GEN $(OUTPUT)
-include $(OUTPUT)PERF-VERSION-FILE

uname_M := $(shell uname -m 2>/dev/null || echo not)

ARCH ?= $(shell echo $(uname_M) | sed -e s/i.86/i386/ -e s/sun4u/sparc64/ \
				  -e s/arm.*/arm/ -e s/sa110/arm/ \
				  -e s/s390x/s390/ -e s/parisc64/parisc/ \
				  -e s/ppc.*/powerpc/ -e s/mips.*/mips/ \
				  -e s/sh[234].*/sh/ )

CC = $(CROSS_COMPILE)gcc
AR = $(CROSS_COMPILE)ar

# Additional ARCH settings for x86
ifeq ($(ARCH),i386)
        ARCH := x86
endif
ifeq ($(ARCH),x86_64)
	ARCH := x86
	IS_X86_64 := 0
	ifeq (, $(findstring m32,$(EXTRA_CFLAGS)))
		IS_X86_64 := $(shell echo __x86_64__ | ${CC} -E -xc - | tail -n 1)
	endif
	ifeq (${IS_X86_64}, 1)
		RAW_ARCH := x86_64
		ARCH_CFLAGS := -DARCH_X86_64
		ARCH_INCLUDE = ../../arch/x86/lib/memcpy_64.S ../../arch/x86/lib/memset_64.S
	endif
endif

# Treat warnings as errors unless directed not to
ifneq ($(WERROR),0)
	CFLAGS_WERROR := -Werror
endif

ifeq ("$(origin DEBUG)", "command line")
  PERF_DEBUG = $(DEBUG)
endif
ifndef PERF_DEBUG
  CFLAGS_OPTIMIZE = -O6
endif

CFLAGS = -fno-omit-frame-pointer -ggdb3 -Wall -Wextra -std=gnu99 $(CFLAGS_WERROR) $(CFLAGS_OPTIMIZE) -D_FORTIFY_SOURCE=2 $(EXTRA_WARNINGS) $(EXTRA_CFLAGS)
EXTLIBS = -lpthread -lrt -lelf -lm
ALL_CFLAGS = $(CFLAGS) -D_LARGEFILE64_SOURCE -D_FILE_OFFSET_BITS=64 -D_GNU_SOURCE
ALL_LDFLAGS = $(LDFLAGS)
STRIP ?= strip

# Among the variables below, these:
#   perfexecdir
#   template_dir
#   mandir
#   infodir
#   htmldir
#   ETC_PERFCONFIG (but not sysconfdir)
# can be specified as a relative path some/where/else;
# this is interpreted as relative to $(prefix) and "perf" at
# runtime figures out where they are based on the path to the executable.
# This can help installing the suite in a relocatable way.

# Make the path relative to DESTDIR, not to prefix
ifndef DESTDIR
prefix = $(HOME)
endif
bindir_relative = bin
bindir = $(prefix)/$(bindir_relative)
mandir = share/man
infodir = share/info
perfexecdir = libexec/perf-core
sharedir = $(prefix)/share
template_dir = share/perf-core/templates
htmldir = share/doc/perf-doc
ifeq ($(prefix),/usr)
sysconfdir = /etc
ETC_PERFCONFIG = $(sysconfdir)/perfconfig
else
sysconfdir = $(prefix)/etc
ETC_PERFCONFIG = etc/perfconfig
endif
lib = lib

export prefix bindir sharedir sysconfdir

RM = rm -f
MKDIR = mkdir
FIND = find
INSTALL = install

# sparse is architecture-neutral, which means that we need to tell it
# explicitly what architecture to check for. Fix this up for yours..
SPARSE_FLAGS = -D__BIG_ENDIAN__ -D__powerpc__

-include config/feature-tests.mak

ifeq ($(call try-cc,$(SOURCE_HELLO),-Werror -fstack-protector-all),y)
	CFLAGS := $(CFLAGS) -fstack-protector-all
endif

ifeq ($(call try-cc,$(SOURCE_HELLO),-Werror -Wstack-protector),y)
       CFLAGS := $(CFLAGS) -Wstack-protector
endif

ifeq ($(call try-cc,$(SOURCE_HELLO),-Werror -Wvolatile-register-var),y)
       CFLAGS := $(CFLAGS) -Wvolatile-register-var
endif

### --- END CONFIGURATION SECTION ---

BASIC_CFLAGS = -Iutil/include -Iarch/$(ARCH)/include -I$(OUTPUT)/util -I$(EVENT_PARSE_DIR) -D_LARGEFILE64_SOURCE -D_FILE_OFFSET_BITS=64 -D_GNU_SOURCE
BASIC_LDFLAGS =

# Guard against environment variables
BUILTIN_OBJS =
LIB_H =
LIB_OBJS =
PYRF_OBJS =
SCRIPT_SH =

SCRIPT_SH += perf-archive.sh

grep-libs = $(filter -l%,$(1))
strip-libs = $(filter-out -l%,$(1))

PYTHON_EXT_SRCS := $(shell grep -v ^\# util/python-ext-sources)
PYTHON_EXT_DEPS := util/python-ext-sources util/setup.py

$(OUTPUT)python/perf.so: $(PYRF_OBJS) $(PYTHON_EXT_SRCS) $(PYTHON_EXT_DEPS)
	$(QUIET_GEN)CFLAGS='$(BASIC_CFLAGS)' $(PYTHON_WORD) util/setup.py \
	  --quiet build_ext; \
	mkdir -p $(OUTPUT)python && \
	cp $(PYTHON_EXTBUILD_LIB)perf.so $(OUTPUT)python/
#
# No Perl scripts right now:
#

SCRIPTS = $(patsubst %.sh,%,$(SCRIPT_SH))

EVENT_PARSE_DIR = ../lib/traceevent/

ifeq ("$(origin O)", "command line")
	EP_PATH=$(OUTPUT)/
else
	EP_PATH=$(EVENT_PARSE_DIR)/
endif

LIBPARSEVENT = $(EP_PATH)libtraceevent.a
EP_LIB := -L$(EP_PATH) -ltraceevent

#
# Single 'perf' binary right now:
#
PROGRAMS += $(OUTPUT)perf

LANG_BINDINGS =

# what 'all' will build and 'install' will install, in perfexecdir
ALL_PROGRAMS = $(PROGRAMS) $(SCRIPTS)

# what 'all' will build but not install in perfexecdir
OTHER_PROGRAMS = $(OUTPUT)perf

# Set paths to tools early so that they can be used for version tests.
ifndef SHELL_PATH
	SHELL_PATH = /bin/sh
endif
ifndef PERL_PATH
	PERL_PATH = /usr/bin/perl
endif

export PERL_PATH

FLEX = flex
BISON= bison

$(OUTPUT)util/parse-events-flex.c: util/parse-events.l
	$(QUIET_FLEX)$(FLEX) --header-file=$(OUTPUT)util/parse-events-flex.h -t util/parse-events.l > $(OUTPUT)util/parse-events-flex.c

$(OUTPUT)util/parse-events-bison.c: util/parse-events.y
	$(QUIET_BISON)$(BISON) -v util/parse-events.y -d -o $(OUTPUT)util/parse-events-bison.c

$(OUTPUT)util/pmu-flex.c: util/pmu.l
	$(QUIET_FLEX)$(FLEX) --header-file=$(OUTPUT)util/pmu-flex.h -t util/pmu.l > $(OUTPUT)util/pmu-flex.c

$(OUTPUT)util/pmu-bison.c: util/pmu.y
	$(QUIET_BISON)$(BISON) -v util/pmu.y -d -o $(OUTPUT)util/pmu-bison.c

$(OUTPUT)util/parse-events.o: $(OUTPUT)util/parse-events-flex.c $(OUTPUT)util/parse-events-bison.c
$(OUTPUT)util/pmu.o: $(OUTPUT)util/pmu-flex.c $(OUTPUT)util/pmu-bison.c

LIB_FILE=$(OUTPUT)libperf.a

LIB_H += ../../include/linux/perf_event.h
LIB_H += ../../include/linux/rbtree.h
LIB_H += ../../include/linux/list.h
LIB_H += ../../include/linux/const.h
LIB_H += ../../include/linux/hash.h
LIB_H += ../../include/linux/stringify.h
LIB_H += util/include/linux/bitmap.h
LIB_H += util/include/linux/bitops.h
LIB_H += util/include/linux/compiler.h
LIB_H += util/include/linux/const.h
LIB_H += util/include/linux/ctype.h
LIB_H += util/include/linux/kernel.h
LIB_H += util/include/linux/list.h
LIB_H += util/include/linux/export.h
LIB_H += util/include/linux/poison.h
LIB_H += util/include/linux/prefetch.h
LIB_H += util/include/linux/rbtree.h
LIB_H += util/include/linux/string.h
LIB_H += util/include/linux/types.h
LIB_H += util/include/linux/linkage.h
LIB_H += util/include/asm/asm-offsets.h
LIB_H += util/include/asm/bug.h
LIB_H += util/include/asm/byteorder.h
LIB_H += util/include/asm/hweight.h
LIB_H += util/include/asm/swab.h
LIB_H += util/include/asm/system.h
LIB_H += util/include/asm/uaccess.h
LIB_H += util/include/dwarf-regs.h
LIB_H += util/include/asm/dwarf2.h
LIB_H += util/include/asm/cpufeature.h
LIB_H += util/include/asm/unistd_32.h
LIB_H += util/include/asm/unistd_64.h
LIB_H += perf.h
LIB_H += util/annotate.h
LIB_H += util/cache.h
LIB_H += util/callchain.h
LIB_H += util/build-id.h
LIB_H += util/debug.h
LIB_H += util/debugfs.h
LIB_H += util/sysfs.h
LIB_H += util/pmu.h
LIB_H += util/event.h
LIB_H += util/evsel.h
LIB_H += util/evlist.h
LIB_H += util/exec_cmd.h
LIB_H += util/types.h
LIB_H += util/levenshtein.h
LIB_H += util/map.h
LIB_H += util/parse-options.h
LIB_H += util/parse-events.h
LIB_H += util/quote.h
LIB_H += util/util.h
LIB_H += util/xyarray.h
LIB_H += util/header.h
LIB_H += util/help.h
LIB_H += util/session.h
LIB_H += util/strbuf.h
LIB_H += util/strlist.h
LIB_H += util/strfilter.h
LIB_H += util/svghelper.h
LIB_H += util/tool.h
LIB_H += util/run-command.h
LIB_H += util/sigchain.h
LIB_H += util/symbol.h
LIB_H += util/color.h
LIB_H += util/values.h
LIB_H += util/sort.h
LIB_H += util/hist.h
LIB_H += util/thread.h
LIB_H += util/thread_map.h
LIB_H += util/trace-event.h
LIB_H += util/probe-finder.h
LIB_H += util/dwarf-aux.h
LIB_H += util/probe-event.h
LIB_H += util/pstack.h
LIB_H += util/cpumap.h
LIB_H += util/top.h
LIB_H += $(ARCH_INCLUDE)
LIB_H += util/cgroup.h
<<<<<<< HEAD
LIB_H += util/target.h
=======
LIB_H += $(EVENT_PARSE_DIR)event-parse.h
>>>>>>> 1c698186

LIB_OBJS += $(OUTPUT)util/abspath.o
LIB_OBJS += $(OUTPUT)util/alias.o
LIB_OBJS += $(OUTPUT)util/annotate.o
LIB_OBJS += $(OUTPUT)util/build-id.o
LIB_OBJS += $(OUTPUT)util/config.o
LIB_OBJS += $(OUTPUT)util/ctype.o
LIB_OBJS += $(OUTPUT)util/debugfs.o
LIB_OBJS += $(OUTPUT)util/sysfs.o
LIB_OBJS += $(OUTPUT)util/pmu.o
LIB_OBJS += $(OUTPUT)util/environment.o
LIB_OBJS += $(OUTPUT)util/event.o
LIB_OBJS += $(OUTPUT)util/evlist.o
LIB_OBJS += $(OUTPUT)util/evsel.o
LIB_OBJS += $(OUTPUT)util/exec_cmd.o
LIB_OBJS += $(OUTPUT)util/help.o
LIB_OBJS += $(OUTPUT)util/levenshtein.o
LIB_OBJS += $(OUTPUT)util/parse-options.o
LIB_OBJS += $(OUTPUT)util/parse-events.o
LIB_OBJS += $(OUTPUT)util/path.o
LIB_OBJS += $(OUTPUT)util/rbtree.o
LIB_OBJS += $(OUTPUT)util/bitmap.o
LIB_OBJS += $(OUTPUT)util/hweight.o
LIB_OBJS += $(OUTPUT)util/run-command.o
LIB_OBJS += $(OUTPUT)util/quote.o
LIB_OBJS += $(OUTPUT)util/strbuf.o
LIB_OBJS += $(OUTPUT)util/string.o
LIB_OBJS += $(OUTPUT)util/strlist.o
LIB_OBJS += $(OUTPUT)util/strfilter.o
LIB_OBJS += $(OUTPUT)util/top.o
LIB_OBJS += $(OUTPUT)util/usage.o
LIB_OBJS += $(OUTPUT)util/wrapper.o
LIB_OBJS += $(OUTPUT)util/sigchain.o
LIB_OBJS += $(OUTPUT)util/symbol.o
LIB_OBJS += $(OUTPUT)util/color.o
LIB_OBJS += $(OUTPUT)util/pager.o
LIB_OBJS += $(OUTPUT)util/header.o
LIB_OBJS += $(OUTPUT)util/callchain.o
LIB_OBJS += $(OUTPUT)util/values.o
LIB_OBJS += $(OUTPUT)util/debug.o
LIB_OBJS += $(OUTPUT)util/map.o
LIB_OBJS += $(OUTPUT)util/pstack.o
LIB_OBJS += $(OUTPUT)util/session.o
LIB_OBJS += $(OUTPUT)util/thread.o
LIB_OBJS += $(OUTPUT)util/thread_map.o
LIB_OBJS += $(OUTPUT)util/trace-event-parse.o
LIB_OBJS += $(OUTPUT)util/parse-events-flex.o
LIB_OBJS += $(OUTPUT)util/parse-events-bison.o
LIB_OBJS += $(OUTPUT)util/pmu-flex.o
LIB_OBJS += $(OUTPUT)util/pmu-bison.o
LIB_OBJS += $(OUTPUT)util/trace-event-read.o
LIB_OBJS += $(OUTPUT)util/trace-event-info.o
LIB_OBJS += $(OUTPUT)util/trace-event-scripting.o
LIB_OBJS += $(OUTPUT)util/svghelper.o
LIB_OBJS += $(OUTPUT)util/sort.o
LIB_OBJS += $(OUTPUT)util/hist.o
LIB_OBJS += $(OUTPUT)util/probe-event.o
LIB_OBJS += $(OUTPUT)util/util.o
LIB_OBJS += $(OUTPUT)util/xyarray.o
LIB_OBJS += $(OUTPUT)util/cpumap.o
LIB_OBJS += $(OUTPUT)util/cgroup.o
LIB_OBJS += $(OUTPUT)util/target.o

BUILTIN_OBJS += $(OUTPUT)builtin-annotate.o

BUILTIN_OBJS += $(OUTPUT)builtin-bench.o

# Benchmark modules
BUILTIN_OBJS += $(OUTPUT)bench/sched-messaging.o
BUILTIN_OBJS += $(OUTPUT)bench/sched-pipe.o
ifeq ($(RAW_ARCH),x86_64)
BUILTIN_OBJS += $(OUTPUT)bench/mem-memcpy-x86-64-asm.o
BUILTIN_OBJS += $(OUTPUT)bench/mem-memset-x86-64-asm.o
endif
BUILTIN_OBJS += $(OUTPUT)bench/mem-memcpy.o
BUILTIN_OBJS += $(OUTPUT)bench/mem-memset.o

BUILTIN_OBJS += $(OUTPUT)builtin-diff.o
BUILTIN_OBJS += $(OUTPUT)builtin-evlist.o
BUILTIN_OBJS += $(OUTPUT)builtin-help.o
BUILTIN_OBJS += $(OUTPUT)builtin-sched.o
BUILTIN_OBJS += $(OUTPUT)builtin-buildid-list.o
BUILTIN_OBJS += $(OUTPUT)builtin-buildid-cache.o
BUILTIN_OBJS += $(OUTPUT)builtin-list.o
BUILTIN_OBJS += $(OUTPUT)builtin-record.o
BUILTIN_OBJS += $(OUTPUT)builtin-report.o
BUILTIN_OBJS += $(OUTPUT)builtin-stat.o
BUILTIN_OBJS += $(OUTPUT)builtin-timechart.o
BUILTIN_OBJS += $(OUTPUT)builtin-top.o
BUILTIN_OBJS += $(OUTPUT)builtin-script.o
BUILTIN_OBJS += $(OUTPUT)builtin-probe.o
BUILTIN_OBJS += $(OUTPUT)builtin-kmem.o
BUILTIN_OBJS += $(OUTPUT)builtin-lock.o
BUILTIN_OBJS += $(OUTPUT)builtin-kvm.o
BUILTIN_OBJS += $(OUTPUT)builtin-test.o
BUILTIN_OBJS += $(OUTPUT)builtin-inject.o

PERFLIBS = $(LIB_FILE) $(LIBPARSEVENT)

# Files needed for the python binding, perf.so
# pyrf is just an internal name needed for all those wrappers.
# This has to be in sync with what is in the 'sources' variable in
# tools/perf/util/setup.py

PYRF_OBJS += $(OUTPUT)util/cpumap.o
PYRF_OBJS += $(OUTPUT)util/ctype.o
PYRF_OBJS += $(OUTPUT)util/evlist.o
PYRF_OBJS += $(OUTPUT)util/evsel.o
PYRF_OBJS += $(OUTPUT)util/python.o
PYRF_OBJS += $(OUTPUT)util/thread_map.o
PYRF_OBJS += $(OUTPUT)util/util.o
PYRF_OBJS += $(OUTPUT)util/xyarray.o

#
# Platform specific tweaks
#

# We choose to avoid "if .. else if .. else .. endif endif"
# because maintaining the nesting to match is a pain.  If
# we had "elif" things would have been much nicer...

-include config.mak.autogen
-include config.mak

ifndef NO_DWARF
FLAGS_DWARF=$(ALL_CFLAGS) -ldw -lelf $(ALL_LDFLAGS) $(EXTLIBS)
ifneq ($(call try-cc,$(SOURCE_DWARF),$(FLAGS_DWARF)),y)
	msg := $(warning No libdw.h found or old libdw.h found or elfutils is older than 0.138, disables dwarf support. Please install new elfutils-devel/libdw-dev);
	NO_DWARF := 1
endif # Dwarf support
endif # NO_DWARF

-include arch/$(ARCH)/Makefile

ifneq ($(OUTPUT),)
	BASIC_CFLAGS += -I$(OUTPUT)
endif

FLAGS_LIBELF=$(ALL_CFLAGS) $(ALL_LDFLAGS) $(EXTLIBS)
ifneq ($(call try-cc,$(SOURCE_LIBELF),$(FLAGS_LIBELF)),y)
	FLAGS_GLIBC=$(ALL_CFLAGS) $(ALL_LDFLAGS)
	ifneq ($(call try-cc,$(SOURCE_GLIBC),$(FLAGS_GLIBC)),y)
		msg := $(error No gnu/libc-version.h found, please install glibc-dev[el]/glibc-static);
	else
		msg := $(error No libelf.h/libelf found, please install libelf-dev/elfutils-libelf-devel);
	endif
endif

ifneq ($(call try-cc,$(SOURCE_ELF_MMAP),$(FLAGS_COMMON)),y)
	BASIC_CFLAGS += -DLIBELF_NO_MMAP
endif

ifndef NO_DWARF
ifeq ($(origin PERF_HAVE_DWARF_REGS), undefined)
	msg := $(warning DWARF register mappings have not been defined for architecture $(ARCH), DWARF support disabled);
else
	BASIC_CFLAGS += -DDWARF_SUPPORT
	EXTLIBS += -lelf -ldw
	LIB_OBJS += $(OUTPUT)util/probe-finder.o
	LIB_OBJS += $(OUTPUT)util/dwarf-aux.o
endif # PERF_HAVE_DWARF_REGS
endif # NO_DWARF

ifdef NO_NEWT
	BASIC_CFLAGS += -DNO_NEWT_SUPPORT
else
	FLAGS_NEWT=$(ALL_CFLAGS) $(ALL_LDFLAGS) $(EXTLIBS) -lnewt
	ifneq ($(call try-cc,$(SOURCE_NEWT),$(FLAGS_NEWT)),y)
		msg := $(warning newt not found, disables TUI support. Please install newt-devel or libnewt-dev);
		BASIC_CFLAGS += -DNO_NEWT_SUPPORT
	else
		# Fedora has /usr/include/slang/slang.h, but ubuntu /usr/include/slang.h
		BASIC_CFLAGS += -I/usr/include/slang
		EXTLIBS += -lnewt -lslang
		LIB_OBJS += $(OUTPUT)ui/setup.o
		LIB_OBJS += $(OUTPUT)ui/browser.o
		LIB_OBJS += $(OUTPUT)ui/browsers/annotate.o
		LIB_OBJS += $(OUTPUT)ui/browsers/hists.o
		LIB_OBJS += $(OUTPUT)ui/browsers/map.o
		LIB_OBJS += $(OUTPUT)ui/helpline.o
		LIB_OBJS += $(OUTPUT)ui/progress.o
		LIB_OBJS += $(OUTPUT)ui/util.o
		LIB_OBJS += $(OUTPUT)ui/tui/setup.o
		LIB_H += ui/browser.h
		LIB_H += ui/browsers/map.h
		LIB_H += ui/helpline.h
		LIB_H += ui/keysyms.h
		LIB_H += ui/libslang.h
		LIB_H += ui/progress.h
		LIB_H += ui/util.h
		LIB_H += ui/ui.h
	endif
endif

ifdef NO_GTK2
	BASIC_CFLAGS += -DNO_GTK2_SUPPORT
else
	FLAGS_GTK2=$(ALL_CFLAGS) $(ALL_LDFLAGS) $(EXTLIBS) $(shell pkg-config --libs --cflags gtk+-2.0)
	ifneq ($(call try-cc,$(SOURCE_GTK2),$(FLAGS_GTK2)),y)
		msg := $(warning GTK2 not found, disables GTK2 support. Please install gtk2-devel or libgtk2.0-dev);
		BASIC_CFLAGS += -DNO_GTK2_SUPPORT
	else
		BASIC_CFLAGS += $(shell pkg-config --cflags gtk+-2.0)
		EXTLIBS += $(shell pkg-config --libs gtk+-2.0)
		LIB_OBJS += $(OUTPUT)ui/gtk/browser.o
		LIB_OBJS += $(OUTPUT)ui/gtk/setup.o
		# Make sure that it'd be included only once.
		ifneq ($(findstring -DNO_NEWT_SUPPORT,$(BASIC_CFLAGS)),)
			LIB_OBJS += $(OUTPUT)ui/setup.o
		endif
	endif
endif

ifdef NO_LIBPERL
	BASIC_CFLAGS += -DNO_LIBPERL
else
       PERL_EMBED_LDOPTS = $(shell perl -MExtUtils::Embed -e ldopts 2>/dev/null)
       PERL_EMBED_LDFLAGS = $(call strip-libs,$(PERL_EMBED_LDOPTS))
       PERL_EMBED_LIBADD = $(call grep-libs,$(PERL_EMBED_LDOPTS))
	PERL_EMBED_CCOPTS = `perl -MExtUtils::Embed -e ccopts 2>/dev/null`
	FLAGS_PERL_EMBED=$(PERL_EMBED_CCOPTS) $(PERL_EMBED_LDOPTS)

	ifneq ($(call try-cc,$(SOURCE_PERL_EMBED),$(FLAGS_PERL_EMBED)),y)
		BASIC_CFLAGS += -DNO_LIBPERL
	else
               ALL_LDFLAGS += $(PERL_EMBED_LDFLAGS)
               EXTLIBS += $(PERL_EMBED_LIBADD)
		LIB_OBJS += $(OUTPUT)util/scripting-engines/trace-event-perl.o
		LIB_OBJS += $(OUTPUT)scripts/perl/Perf-Trace-Util/Context.o
	endif
endif

disable-python = $(eval $(disable-python_code))
define disable-python_code
  BASIC_CFLAGS += -DNO_LIBPYTHON
  $(if $(1),$(warning No $(1) was found))
  $(warning Python support won't be built)
endef

override PYTHON := \
  $(call get-executable-or-default,PYTHON,python)

ifndef PYTHON
  $(call disable-python,python interpreter)
  python-clean :=
else

  PYTHON_WORD := $(call shell-wordify,$(PYTHON))

  # python extension build directories
  PYTHON_EXTBUILD     := $(OUTPUT)python_ext_build/
  PYTHON_EXTBUILD_LIB := $(PYTHON_EXTBUILD)lib/
  PYTHON_EXTBUILD_TMP := $(PYTHON_EXTBUILD)tmp/
  export PYTHON_EXTBUILD_LIB PYTHON_EXTBUILD_TMP

  python-clean := rm -rf $(PYTHON_EXTBUILD) $(OUTPUT)python/perf.so

  ifdef NO_LIBPYTHON
    $(call disable-python)
  else

    override PYTHON_CONFIG := \
      $(call get-executable-or-default,PYTHON_CONFIG,$(PYTHON)-config)

    ifndef PYTHON_CONFIG
      $(call disable-python,python-config tool)
    else

      PYTHON_CONFIG_SQ := $(call shell-sq,$(PYTHON_CONFIG))

      PYTHON_EMBED_LDOPTS := $(shell $(PYTHON_CONFIG_SQ) --ldflags 2>/dev/null)
      PYTHON_EMBED_LDFLAGS := $(call strip-libs,$(PYTHON_EMBED_LDOPTS))
      PYTHON_EMBED_LIBADD := $(call grep-libs,$(PYTHON_EMBED_LDOPTS))
      PYTHON_EMBED_CCOPTS := $(shell $(PYTHON_CONFIG_SQ) --cflags 2>/dev/null)
      FLAGS_PYTHON_EMBED := $(PYTHON_EMBED_CCOPTS) $(PYTHON_EMBED_LDOPTS)

      ifneq ($(call try-cc,$(SOURCE_PYTHON_EMBED),$(FLAGS_PYTHON_EMBED)),y)
        $(call disable-python,Python.h (for Python 2.x))
      else

        ifneq ($(call try-cc,$(SOURCE_PYTHON_VERSION),$(FLAGS_PYTHON_EMBED)),y)
          $(warning Python 3 is not yet supported; please set)
          $(warning PYTHON and/or PYTHON_CONFIG appropriately.)
          $(warning If you also have Python 2 installed, then)
          $(warning try something like:)
          $(warning $(and ,))
          $(warning $(and ,)  make PYTHON=python2)
          $(warning $(and ,))
          $(warning Otherwise, disable Python support entirely:)
          $(warning $(and ,))
          $(warning $(and ,)  make NO_LIBPYTHON=1)
          $(warning $(and ,))
          $(error   $(and ,))
        else
          ALL_LDFLAGS += $(PYTHON_EMBED_LDFLAGS)
          EXTLIBS += $(PYTHON_EMBED_LIBADD)
          LIB_OBJS += $(OUTPUT)util/scripting-engines/trace-event-python.o
          LIB_OBJS += $(OUTPUT)scripts/python/Perf-Trace-Util/Context.o
          LANG_BINDINGS += $(OUTPUT)python/perf.so
        endif

      endif
    endif
  endif
endif

ifdef NO_DEMANGLE
	BASIC_CFLAGS += -DNO_DEMANGLE
else
        ifdef HAVE_CPLUS_DEMANGLE
		EXTLIBS += -liberty
		BASIC_CFLAGS += -DHAVE_CPLUS_DEMANGLE
        else
		FLAGS_BFD=$(ALL_CFLAGS) $(ALL_LDFLAGS) $(EXTLIBS) -lbfd
		has_bfd := $(call try-cc,$(SOURCE_BFD),$(FLAGS_BFD))
		ifeq ($(has_bfd),y)
			EXTLIBS += -lbfd
		else
			FLAGS_BFD_IBERTY=$(FLAGS_BFD) -liberty
			has_bfd_iberty := $(call try-cc,$(SOURCE_BFD),$(FLAGS_BFD_IBERTY))
			ifeq ($(has_bfd_iberty),y)
				EXTLIBS += -lbfd -liberty
			else
				FLAGS_BFD_IBERTY_Z=$(FLAGS_BFD_IBERTY) -lz
				has_bfd_iberty_z := $(call try-cc,$(SOURCE_BFD),$(FLAGS_BFD_IBERTY_Z))
				ifeq ($(has_bfd_iberty_z),y)
					EXTLIBS += -lbfd -liberty -lz
				else
					FLAGS_CPLUS_DEMANGLE=$(ALL_CFLAGS) $(ALL_LDFLAGS) $(EXTLIBS) -liberty
					has_cplus_demangle := $(call try-cc,$(SOURCE_CPLUS_DEMANGLE),$(FLAGS_CPLUS_DEMANGLE))
					ifeq ($(has_cplus_demangle),y)
						EXTLIBS += -liberty
						BASIC_CFLAGS += -DHAVE_CPLUS_DEMANGLE
					else
						msg := $(warning No bfd.h/libbfd found, install binutils-dev[el]/zlib-static to gain symbol demangling)
						BASIC_CFLAGS += -DNO_DEMANGLE
					endif
				endif
			endif
		endif
	endif
endif


ifdef NO_STRLCPY
	BASIC_CFLAGS += -DNO_STRLCPY
else
	ifneq ($(call try-cc,$(SOURCE_STRLCPY),),y)
		BASIC_CFLAGS += -DNO_STRLCPY
	endif
endif

ifdef ASCIIDOC8
	export ASCIIDOC8
endif

# Shell quote (do not use $(call) to accommodate ancient setups);

ETC_PERFCONFIG_SQ = $(subst ','\'',$(ETC_PERFCONFIG))

DESTDIR_SQ = $(subst ','\'',$(DESTDIR))
bindir_SQ = $(subst ','\'',$(bindir))
bindir_relative_SQ = $(subst ','\'',$(bindir_relative))
mandir_SQ = $(subst ','\'',$(mandir))
infodir_SQ = $(subst ','\'',$(infodir))
perfexecdir_SQ = $(subst ','\'',$(perfexecdir))
template_dir_SQ = $(subst ','\'',$(template_dir))
htmldir_SQ = $(subst ','\'',$(htmldir))
prefix_SQ = $(subst ','\'',$(prefix))

SHELL_PATH_SQ = $(subst ','\'',$(SHELL_PATH))

LIBS = -Wl,--whole-archive $(PERFLIBS) -Wl,--no-whole-archive -Wl,--start-group $(EXTLIBS) -Wl,--end-group

ALL_CFLAGS += $(BASIC_CFLAGS)
ALL_CFLAGS += $(ARCH_CFLAGS)
ALL_LDFLAGS += $(BASIC_LDFLAGS)

export INSTALL SHELL_PATH


### Build rules

SHELL = $(SHELL_PATH)

all: shell_compatibility_test $(ALL_PROGRAMS) $(LANG_BINDINGS) $(OTHER_PROGRAMS)

please_set_SHELL_PATH_to_a_more_modern_shell:
	@$$(:)

shell_compatibility_test: please_set_SHELL_PATH_to_a_more_modern_shell

strip: $(PROGRAMS) $(OUTPUT)perf
	$(STRIP) $(STRIP_OPTS) $(PROGRAMS) $(OUTPUT)perf

$(OUTPUT)perf.o: perf.c $(OUTPUT)common-cmds.h $(OUTPUT)PERF-CFLAGS
	$(QUIET_CC)$(CC) -DPERF_VERSION='"$(PERF_VERSION)"' \
		'-DPERF_HTML_PATH="$(htmldir_SQ)"' \
		$(ALL_CFLAGS) -c $(filter %.c,$^) -o $@

$(OUTPUT)perf: $(OUTPUT)perf.o $(BUILTIN_OBJS) $(PERFLIBS)
	$(QUIET_LINK)$(CC) $(ALL_CFLAGS) $(ALL_LDFLAGS) $(OUTPUT)perf.o \
               $(BUILTIN_OBJS) $(LIBS) -o $@

$(OUTPUT)builtin-help.o: builtin-help.c $(OUTPUT)common-cmds.h $(OUTPUT)PERF-CFLAGS
	$(QUIET_CC)$(CC) -o $@ -c $(ALL_CFLAGS) \
		'-DPERF_HTML_PATH="$(htmldir_SQ)"' \
		'-DPERF_MAN_PATH="$(mandir_SQ)"' \
		'-DPERF_INFO_PATH="$(infodir_SQ)"' $<

$(OUTPUT)builtin-timechart.o: builtin-timechart.c $(OUTPUT)common-cmds.h $(OUTPUT)PERF-CFLAGS
	$(QUIET_CC)$(CC) -o $@ -c $(ALL_CFLAGS) \
		'-DPERF_HTML_PATH="$(htmldir_SQ)"' \
		'-DPERF_MAN_PATH="$(mandir_SQ)"' \
		'-DPERF_INFO_PATH="$(infodir_SQ)"' $<

$(OUTPUT)common-cmds.h: util/generate-cmdlist.sh command-list.txt

$(OUTPUT)common-cmds.h: $(wildcard Documentation/perf-*.txt)
	$(QUIET_GEN). util/generate-cmdlist.sh > $@+ && mv $@+ $@

$(SCRIPTS) : % : %.sh
	$(QUIET_GEN)$(INSTALL) '$@.sh' '$(OUTPUT)$@'

# These can record PERF_VERSION
$(OUTPUT)perf.o perf.spec \
	$(SCRIPTS) \
	: $(OUTPUT)PERF-VERSION-FILE

.SUFFIXES:
.SUFFIXES: .o .c .S .s

# These two need to be here so that when O= is not used they take precedence
# over the general rule for .o

$(OUTPUT)util/%-flex.o: $(OUTPUT)util/%-flex.c $(OUTPUT)PERF-CFLAGS
	$(QUIET_CC)$(CC) -o $@ -c $(ALL_CFLAGS) -Iutil/ -w $<

$(OUTPUT)util/%-bison.o: $(OUTPUT)util/%-bison.c $(OUTPUT)PERF-CFLAGS
	$(QUIET_CC)$(CC) -o $@ -c $(ALL_CFLAGS) -DYYENABLE_NLS=0 -DYYLTYPE_IS_TRIVIAL=0 -Iutil/ -w $<

$(OUTPUT)%.o: %.c $(OUTPUT)PERF-CFLAGS
	$(QUIET_CC)$(CC) -o $@ -c $(ALL_CFLAGS) $<
$(OUTPUT)%.i: %.c $(OUTPUT)PERF-CFLAGS
	$(QUIET_CC)$(CC) -o $@ -E $(ALL_CFLAGS) $<
$(OUTPUT)%.s: %.c $(OUTPUT)PERF-CFLAGS
	$(QUIET_CC)$(CC) -o $@ -S $(ALL_CFLAGS) $<
$(OUTPUT)%.o: %.S
	$(QUIET_CC)$(CC) -o $@ -c $(ALL_CFLAGS) $<
$(OUTPUT)%.s: %.S
	$(QUIET_CC)$(CC) -o $@ -E $(ALL_CFLAGS) $<

$(OUTPUT)util/exec_cmd.o: util/exec_cmd.c $(OUTPUT)PERF-CFLAGS
	$(QUIET_CC)$(CC) -o $@ -c $(ALL_CFLAGS) \
		'-DPERF_EXEC_PATH="$(perfexecdir_SQ)"' \
		'-DBINDIR="$(bindir_relative_SQ)"' \
		'-DPREFIX="$(prefix_SQ)"' \
		$<

$(OUTPUT)util/config.o: util/config.c $(OUTPUT)PERF-CFLAGS
	$(QUIET_CC)$(CC) -o $@ -c $(ALL_CFLAGS) -DETC_PERFCONFIG='"$(ETC_PERFCONFIG_SQ)"' $<

$(OUTPUT)ui/browser.o: ui/browser.c $(OUTPUT)PERF-CFLAGS
	$(QUIET_CC)$(CC) -o $@ -c $(ALL_CFLAGS) -DENABLE_SLFUTURE_CONST $<

$(OUTPUT)ui/browsers/annotate.o: ui/browsers/annotate.c $(OUTPUT)PERF-CFLAGS
	$(QUIET_CC)$(CC) -o $@ -c $(ALL_CFLAGS) -DENABLE_SLFUTURE_CONST $<

$(OUTPUT)ui/browsers/hists.o: ui/browsers/hists.c $(OUTPUT)PERF-CFLAGS
	$(QUIET_CC)$(CC) -o $@ -c $(ALL_CFLAGS) -DENABLE_SLFUTURE_CONST $<

$(OUTPUT)ui/browsers/map.o: ui/browsers/map.c $(OUTPUT)PERF-CFLAGS
	$(QUIET_CC)$(CC) -o $@ -c $(ALL_CFLAGS) -DENABLE_SLFUTURE_CONST $<

$(OUTPUT)util/rbtree.o: ../../lib/rbtree.c $(OUTPUT)PERF-CFLAGS
	$(QUIET_CC)$(CC) -o $@ -c $(ALL_CFLAGS) -DETC_PERFCONFIG='"$(ETC_PERFCONFIG_SQ)"' $<

$(OUTPUT)util/scripting-engines/trace-event-perl.o: util/scripting-engines/trace-event-perl.c $(OUTPUT)PERF-CFLAGS
	$(QUIET_CC)$(CC) -o $@ -c $(ALL_CFLAGS) $(PERL_EMBED_CCOPTS) -Wno-redundant-decls -Wno-strict-prototypes -Wno-unused-parameter -Wno-shadow $<

$(OUTPUT)scripts/perl/Perf-Trace-Util/Context.o: scripts/perl/Perf-Trace-Util/Context.c $(OUTPUT)PERF-CFLAGS
	$(QUIET_CC)$(CC) -o $@ -c $(ALL_CFLAGS) $(PERL_EMBED_CCOPTS) -Wno-redundant-decls -Wno-strict-prototypes -Wno-unused-parameter -Wno-nested-externs $<

$(OUTPUT)util/scripting-engines/trace-event-python.o: util/scripting-engines/trace-event-python.c $(OUTPUT)PERF-CFLAGS
	$(QUIET_CC)$(CC) -o $@ -c $(ALL_CFLAGS) $(PYTHON_EMBED_CCOPTS) -Wno-redundant-decls -Wno-strict-prototypes -Wno-unused-parameter -Wno-shadow $<

$(OUTPUT)scripts/python/Perf-Trace-Util/Context.o: scripts/python/Perf-Trace-Util/Context.c $(OUTPUT)PERF-CFLAGS
	$(QUIET_CC)$(CC) -o $@ -c $(ALL_CFLAGS) $(PYTHON_EMBED_CCOPTS) -Wno-redundant-decls -Wno-strict-prototypes -Wno-unused-parameter -Wno-nested-externs $<

$(OUTPUT)perf-%: %.o $(PERFLIBS)
	$(QUIET_LINK)$(CC) $(ALL_CFLAGS) -o $@ $(ALL_LDFLAGS) $(filter %.o,$^) $(LIBS)

$(LIB_OBJS) $(BUILTIN_OBJS): $(LIB_H)
$(patsubst perf-%,%.o,$(PROGRAMS)): $(LIB_H) $(wildcard */*.h)

# we compile into subdirectories. if the target directory is not the source directory, they might not exists. So
# we depend the various files onto their directories.
DIRECTORY_DEPS = $(LIB_OBJS) $(BUILTIN_OBJS) $(OUTPUT)PERF-VERSION-FILE $(OUTPUT)common-cmds.h
$(DIRECTORY_DEPS): | $(sort $(dir $(DIRECTORY_DEPS)))
# In the second step, we make a rule to actually create these directories
$(sort $(dir $(DIRECTORY_DEPS))):
	$(QUIET_MKDIR)$(MKDIR) -p $@ 2>/dev/null

$(LIB_FILE): $(LIB_OBJS)
	$(QUIET_AR)$(RM) $@ && $(AR) rcs $@ $(LIB_OBJS)

# libparsevent.a
$(LIBPARSEVENT):
	make -C $(EVENT_PARSE_DIR) $(COMMAND_O) libtraceevent.a

help:
	@echo 'Perf make targets:'
	@echo '  doc		- make *all* documentation (see below)'
	@echo '  man		- make manpage documentation (access with man <foo>)'
	@echo '  html		- make html documentation'
	@echo '  info		- make GNU info documentation (access with info <foo>)'
	@echo '  pdf		- make pdf documentation'
	@echo '  TAGS		- use etags to make tag information for source browsing'
	@echo '  tags		- use ctags to make tag information for source browsing'
	@echo '  cscope	- use cscope to make interactive browsing database'
	@echo ''
	@echo 'Perf install targets:'
	@echo '  NOTE: documentation build requires asciidoc, xmlto packages to be installed'
	@echo '  HINT: use "make prefix=<path> <install target>" to install to a particular'
	@echo '        path like make prefix=/usr/local install install-doc'
	@echo '  install	- install compiled binaries'
	@echo '  install-doc	- install *all* documentation'
	@echo '  install-man	- install manpage documentation'
	@echo '  install-html	- install html documentation'
	@echo '  install-info	- install GNU info documentation'
	@echo '  install-pdf	- install pdf documentation'
	@echo ''
	@echo '  quick-install-doc	- alias for quick-install-man'
	@echo '  quick-install-man	- install the documentation quickly'
	@echo '  quick-install-html	- install the html documentation quickly'
	@echo ''
	@echo 'Perf maintainer targets:'
	@echo '  clean			- clean all binary objects and build output'

doc:
	$(MAKE) -C Documentation all

man:
	$(MAKE) -C Documentation man

html:
	$(MAKE) -C Documentation html

info:
	$(MAKE) -C Documentation info

pdf:
	$(MAKE) -C Documentation pdf

TAGS:
	$(RM) TAGS
	$(FIND) . -name '*.[hcS]' -print | xargs etags -a

tags:
	$(RM) tags
	$(FIND) . -name '*.[hcS]' -print | xargs ctags -a

cscope:
	$(RM) cscope*
	$(FIND) . -name '*.[hcS]' -print | xargs cscope -b

### Detect prefix changes
TRACK_CFLAGS = $(subst ','\'',$(ALL_CFLAGS)):\
             $(bindir_SQ):$(perfexecdir_SQ):$(template_dir_SQ):$(prefix_SQ)

$(OUTPUT)PERF-CFLAGS: .FORCE-PERF-CFLAGS
	@FLAGS='$(TRACK_CFLAGS)'; \
	    if test x"$$FLAGS" != x"`cat $(OUTPUT)PERF-CFLAGS 2>/dev/null`" ; then \
		echo 1>&2 "    * new build flags or prefix"; \
		echo "$$FLAGS" >$(OUTPUT)PERF-CFLAGS; \
            fi

### Testing rules

# GNU make supports exporting all variables by "export" without parameters.
# However, the environment gets quite big, and some programs have problems
# with that.

check: $(OUTPUT)common-cmds.h
	if sparse; \
	then \
		for i in *.c */*.c; \
		do \
			sparse $(ALL_CFLAGS) $(SPARSE_FLAGS) $$i || exit; \
		done; \
	else \
		exit 1; \
	fi

### Installation rules

ifneq ($(filter /%,$(firstword $(perfexecdir))),)
perfexec_instdir = $(perfexecdir)
else
perfexec_instdir = $(prefix)/$(perfexecdir)
endif
perfexec_instdir_SQ = $(subst ','\'',$(perfexec_instdir))

install: all
	$(INSTALL) -d -m 755 '$(DESTDIR_SQ)$(bindir_SQ)'
	$(INSTALL) $(OUTPUT)perf '$(DESTDIR_SQ)$(bindir_SQ)'
	$(INSTALL) -d -m 755 '$(DESTDIR_SQ)$(perfexec_instdir_SQ)/scripts/perl/Perf-Trace-Util/lib/Perf/Trace'
	$(INSTALL) -d -m 755 '$(DESTDIR_SQ)$(perfexec_instdir_SQ)/scripts/perl/bin'
	$(INSTALL) $(OUTPUT)perf-archive -t '$(DESTDIR_SQ)$(perfexec_instdir_SQ)'
	$(INSTALL) scripts/perl/Perf-Trace-Util/lib/Perf/Trace/* -t '$(DESTDIR_SQ)$(perfexec_instdir_SQ)/scripts/perl/Perf-Trace-Util/lib/Perf/Trace'
	$(INSTALL) scripts/perl/*.pl -t '$(DESTDIR_SQ)$(perfexec_instdir_SQ)/scripts/perl'
	$(INSTALL) scripts/perl/bin/* -t '$(DESTDIR_SQ)$(perfexec_instdir_SQ)/scripts/perl/bin'
	$(INSTALL) -d -m 755 '$(DESTDIR_SQ)$(perfexec_instdir_SQ)/scripts/python/Perf-Trace-Util/lib/Perf/Trace'
	$(INSTALL) -d -m 755 '$(DESTDIR_SQ)$(perfexec_instdir_SQ)/scripts/python/bin'
	$(INSTALL) scripts/python/Perf-Trace-Util/lib/Perf/Trace/* -t '$(DESTDIR_SQ)$(perfexec_instdir_SQ)/scripts/python/Perf-Trace-Util/lib/Perf/Trace'
	$(INSTALL) scripts/python/*.py -t '$(DESTDIR_SQ)$(perfexec_instdir_SQ)/scripts/python'
	$(INSTALL) scripts/python/bin/* -t '$(DESTDIR_SQ)$(perfexec_instdir_SQ)/scripts/python/bin'

install-python_ext:
	$(PYTHON_WORD) util/setup.py --quiet install --root='/$(DESTDIR_SQ)'

install-doc:
	$(MAKE) -C Documentation install

install-man:
	$(MAKE) -C Documentation install-man

install-html:
	$(MAKE) -C Documentation install-html

install-info:
	$(MAKE) -C Documentation install-info

install-pdf:
	$(MAKE) -C Documentation install-pdf

quick-install-doc:
	$(MAKE) -C Documentation quick-install

quick-install-man:
	$(MAKE) -C Documentation quick-install-man

quick-install-html:
	$(MAKE) -C Documentation quick-install-html

### Cleaning rules

clean:
	$(RM) $(LIB_OBJS) $(BUILTIN_OBJS) $(LIB_FILE) $(OUTPUT)perf-archive $(OUTPUT)perf.o $(LANG_BINDINGS)
	$(RM) $(ALL_PROGRAMS) perf
	$(RM) *.spec *.pyc *.pyo */*.pyc */*.pyo $(OUTPUT)common-cmds.h TAGS tags cscope*
	$(MAKE) -C Documentation/ clean
	$(RM) $(OUTPUT)PERF-VERSION-FILE $(OUTPUT)PERF-CFLAGS
	$(RM) $(OUTPUT)util/*-{bison,flex}*
	$(python-clean)

.PHONY: all install clean strip
.PHONY: shell_compatibility_test please_set_SHELL_PATH_to_a_more_modern_shell
.PHONY: .FORCE-PERF-VERSION-FILE TAGS tags cscope .FORCE-PERF-CFLAGS<|MERGE_RESOLUTION|>--- conflicted
+++ resolved
@@ -311,11 +311,8 @@
 LIB_H += util/top.h
 LIB_H += $(ARCH_INCLUDE)
 LIB_H += util/cgroup.h
-<<<<<<< HEAD
+LIB_H += $(EVENT_PARSE_DIR)event-parse.h
 LIB_H += util/target.h
-=======
-LIB_H += $(EVENT_PARSE_DIR)event-parse.h
->>>>>>> 1c698186
 
 LIB_OBJS += $(OUTPUT)util/abspath.o
 LIB_OBJS += $(OUTPUT)util/alias.o
