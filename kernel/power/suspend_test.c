--- conflicted
+++ resolved
@@ -140,15 +140,9 @@
 
 	/* "=mem" ==> "mem" */
 	value++;
-<<<<<<< HEAD
-	for (i = PM_SUSPEND_MIN; i < PM_SUSPEND_MAX; i++)
-		if (!strcmp(pm_states[i], value)) {
-			test_state = i;
-=======
 	for (i = 0; pm_labels[i]; i++)
 		if (!strcmp(pm_labels[i], value)) {
 			test_state_label = pm_labels[i];
->>>>>>> 9e82bf01
 			return 0;
 		}
 
@@ -167,13 +161,6 @@
 	suspend_state_t test_state;
 
 	/* PM is initialized by now; is that state testable? */
-<<<<<<< HEAD
-	if (test_state == PM_SUSPEND_ON)
-		goto done;
-	if (!pm_states[test_state]) {
-		printk(warn_bad_state, pm_states[test_state]);
-		goto done;
-=======
 	if (!test_state_label)
 		return 0;
 
@@ -186,7 +173,6 @@
 	if (test_state == PM_SUSPEND_MAX) {
 		printk(warn_bad_state, test_state_label);
 		return 0;
->>>>>>> 9e82bf01
 	}
 
 	/* RTCs have initialized by now too ... can we use one? */
