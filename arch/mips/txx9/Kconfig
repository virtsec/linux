config MACH_TX39XX
	bool
	select MACH_TXX9
	select SYS_HAS_CPU_TX39XX

config MACH_TX49XX
	bool
	select MACH_TXX9
	select CEVT_R4K
	select CSRC_R4K
	select IRQ_CPU
	select SYS_HAS_CPU_TX49XX
	select SYS_SUPPORTS_64BIT_KERNEL

config MACH_TXX9
	bool
	select DMA_NONCOHERENT
	select SWAP_IO_SPACE
	select SYS_HAS_EARLY_PRINTK
	select SYS_SUPPORTS_32BIT_KERNEL
	select SYS_SUPPORTS_LITTLE_ENDIAN
	select SYS_SUPPORTS_BIG_ENDIAN
	select GENERIC_HARDIRQS_NO__DO_IRQ

config TOSHIBA_JMR3927
	bool "Toshiba JMR-TX3927 board"
	depends on MACH_TX39XX
	select SOC_TX3927

config TOSHIBA_RBTX4927
	bool "Toshiba RBTX49[23]7 board"
	depends on MACH_TX49XX
	select SOC_TX4927
	# TX4937 is subset of TX4938
	select SOC_TX4938
	help
	  This Toshiba board is based on the TX4927 processor. Say Y here to
	  support this machine type

config TOSHIBA_RBTX4938
	bool "Toshiba RBTX4938 board"
	depends on MACH_TX49XX
	select SOC_TX4938
	help
	  This Toshiba board is based on the TX4938 processor. Say Y here to
	  support this machine type

config TOSHIBA_RBTX4939
<<<<<<< HEAD
	bool "Toshiba RBTX4939 bobard"
	depends on MACH_TX49XX
	select SOC_TX4939
=======
	bool "Toshiba RBTX4939 board"
	depends on MACH_TX49XX
	select SOC_TX4939
	select TXX9_7SEGLED
>>>>>>> c07f62e5
	help
	  This Toshiba board is based on the TX4939 processor. Say Y here to
	  support this machine type

config SOC_TX3927
	bool
	select CEVT_TXX9
	select HAS_TXX9_SERIAL
	select HW_HAS_PCI
	select IRQ_TXX9
	select GPIO_TXX9

config SOC_TX4927
	bool
	select CEVT_TXX9
	select HAS_TXX9_SERIAL
	select HW_HAS_PCI
	select IRQ_TXX9
	select PCI_TX4927
	select GPIO_TXX9

config SOC_TX4938
	bool
	select CEVT_TXX9
	select HAS_TXX9_SERIAL
	select HW_HAS_PCI
	select IRQ_TXX9
	select PCI_TX4927
	select GPIO_TXX9

config SOC_TX4939
	bool
	select CEVT_TXX9
	select HAS_TXX9_SERIAL
	select HW_HAS_PCI
	select PCI_TX4927

<<<<<<< HEAD
=======
config TXX9_7SEGLED
	bool

>>>>>>> c07f62e5
config TOSHIBA_FPCIB0
	bool "FPCIB0 Backplane Support"
	depends on PCI && MACH_TXX9
	select I8259

config PICMG_PCI_BACKPLANE_DEFAULT
	bool "Support for PICMG PCI Backplane"
	depends on PCI && MACH_TXX9
	default y if !TOSHIBA_FPCIB0

if TOSHIBA_RBTX4938

comment "Multiplex Pin Select"
choice
	prompt "PIO[58:61]"
	default TOSHIBA_RBTX4938_MPLEX_PIO58_61

config TOSHIBA_RBTX4938_MPLEX_PIO58_61
	bool "PIO"
config TOSHIBA_RBTX4938_MPLEX_NAND
	bool "NAND"
config TOSHIBA_RBTX4938_MPLEX_ATA
	bool "ATA"
config TOSHIBA_RBTX4938_MPLEX_KEEP
	bool "Keep firmware settings"

endchoice

endif

config PCI_TX4927
	bool<|MERGE_RESOLUTION|>--- conflicted
+++ resolved
@@ -46,16 +46,10 @@
 	  support this machine type
 
 config TOSHIBA_RBTX4939
-<<<<<<< HEAD
-	bool "Toshiba RBTX4939 bobard"
-	depends on MACH_TX49XX
-	select SOC_TX4939
-=======
 	bool "Toshiba RBTX4939 board"
 	depends on MACH_TX49XX
 	select SOC_TX4939
 	select TXX9_7SEGLED
->>>>>>> c07f62e5
 	help
 	  This Toshiba board is based on the TX4939 processor. Say Y here to
 	  support this machine type
@@ -93,12 +87,9 @@
 	select HW_HAS_PCI
 	select PCI_TX4927
 
-<<<<<<< HEAD
-=======
 config TXX9_7SEGLED
 	bool
 
->>>>>>> c07f62e5
 config TOSHIBA_FPCIB0
 	bool "FPCIB0 Backplane Support"
 	depends on PCI && MACH_TXX9
