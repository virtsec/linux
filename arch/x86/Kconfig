--- conflicted
+++ resolved
@@ -1913,8 +1913,6 @@
 	  recommended you say N here while the DMAR code remains
 	  experimental.
 
-<<<<<<< HEAD
-=======
 config DMAR_BROKEN_GFX_WA
 	def_bool n
 	prompt "Workaround broken graphics drivers (going away soon)"
@@ -1927,7 +1925,6 @@
 	  to use physical addresses for DMA, at least until this
 	  option is removed in the 2.6.32 kernel.
 
->>>>>>> 9799218a
 config DMAR_FLOPPY_WA
 	def_bool y
 	depends on DMAR
