--- conflicted
+++ resolved
@@ -1890,13 +1890,8 @@
 		if (!data || !(rx_desc->buf_phys_addr))
 			continue;
 
-<<<<<<< HEAD
-		dma_unmap_single(pp->dev->dev.parent, rx_desc->buf_phys_addr,
-				 MVNETA_RX_BUF_SIZE(pp->pkt_size), DMA_FROM_DEVICE);
-=======
 		dma_unmap_page(pp->dev->dev.parent, rx_desc->buf_phys_addr,
 			       PAGE_SIZE, DMA_FROM_DEVICE);
->>>>>>> f9885ef8
 		__free_page(data);
 	}
 }
@@ -2013,13 +2008,8 @@
 				skb_add_rx_frag(rxq->skb, frag_num, page,
 						frag_offset, frag_size,
 						PAGE_SIZE);
-<<<<<<< HEAD
-				dma_unmap_single(dev->dev.parent, phys_addr,
-						 PAGE_SIZE, DMA_FROM_DEVICE);
-=======
 				dma_unmap_page(dev->dev.parent, phys_addr,
 					       PAGE_SIZE, DMA_FROM_DEVICE);
->>>>>>> f9885ef8
 				rxq->left_size -= frag_size;
 			}
 		} else {
@@ -2049,14 +2039,8 @@
 						frag_offset, frag_size,
 						PAGE_SIZE);
 
-<<<<<<< HEAD
-				dma_unmap_single(dev->dev.parent, phys_addr,
-						 PAGE_SIZE,
-						 DMA_FROM_DEVICE);
-=======
 				dma_unmap_page(dev->dev.parent, phys_addr,
 					       PAGE_SIZE, DMA_FROM_DEVICE);
->>>>>>> f9885ef8
 
 				rxq->left_size -= frag_size;
 			}
