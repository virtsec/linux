--- conflicted
+++ resolved
@@ -70,13 +70,8 @@
 	unsigned int *seq_size);
 
 static void ssi_hash_create_cmac_setup(struct ahash_request *areq,
-<<<<<<< HEAD
-				  struct cc_hw_desc desc[],
-				  unsigned int *seq_size);
-=======
 				       struct cc_hw_desc desc[],
 				       unsigned int *seq_size);
->>>>>>> bb176f67
 
 struct ssi_hash_alg {
 	struct list_head entry;
@@ -122,13 +117,8 @@
 static inline void ssi_set_hash_endianity(u32 mode, struct cc_hw_desc *desc)
 {
 	if (unlikely((mode == DRV_HASH_MD5) ||
-<<<<<<< HEAD
-		(mode == DRV_HASH_SHA384) ||
-		(mode == DRV_HASH_SHA512))) {
-=======
 		     (mode == DRV_HASH_SHA384) ||
 		     (mode == DRV_HASH_SHA512))) {
->>>>>>> bb176f67
 		set_bytes_swap(desc, 1);
 	} else {
 		set_cipher_config0(desc, HASH_DIGEST_RESULT_LITTLE_ENDIAN);
@@ -213,15 +203,9 @@
 			    ctx->inter_digestsize, state->digest_buff);
 		goto fail3;
 	}
-<<<<<<< HEAD
-	SSI_LOG_DEBUG("Mapped digest %d B at va=%pK to dma=0x%llX\n",
-		ctx->inter_digestsize, state->digest_buff,
-		(unsigned long long)state->digest_buff_dma_addr);
-=======
 	SSI_LOG_DEBUG("Mapped digest %d B at va=%pK to dma=%pad\n",
 		      ctx->inter_digestsize, state->digest_buff,
 		      state->digest_buff_dma_addr);
->>>>>>> bb176f67
 
 	if (is_hmac) {
 		dma_sync_single_for_cpu(dev, ctx->digest_buff_dma_addr, ctx->inter_digestsize, DMA_BIDIRECTIONAL);
@@ -268,15 +252,9 @@
 				    HASH_LEN_SIZE, state->digest_bytes_len);
 			goto fail4;
 		}
-<<<<<<< HEAD
-		SSI_LOG_DEBUG("Mapped digest len %u B at va=%pK to dma=0x%llX\n",
-			HASH_LEN_SIZE, state->digest_bytes_len,
-			(unsigned long long)state->digest_bytes_len_dma_addr);
-=======
 		SSI_LOG_DEBUG("Mapped digest len %u B at va=%pK to dma=%pad\n",
 			      HASH_LEN_SIZE, state->digest_bytes_len,
 			      state->digest_bytes_len_dma_addr);
->>>>>>> bb176f67
 	} else {
 		state->digest_bytes_len_dma_addr = 0;
 	}
@@ -289,15 +267,9 @@
 				    state->opad_digest_buff);
 			goto fail5;
 		}
-<<<<<<< HEAD
-		SSI_LOG_DEBUG("Mapped opad digest %d B at va=%pK to dma=0x%llX\n",
-			ctx->inter_digestsize, state->opad_digest_buff,
-			(unsigned long long)state->opad_digest_dma_addr);
-=======
 		SSI_LOG_DEBUG("Mapped opad digest %d B at va=%pK to dma=%pad\n",
 			      ctx->inter_digestsize, state->opad_digest_buff,
 			      state->opad_digest_dma_addr);
->>>>>>> bb176f67
 	} else {
 		state->opad_digest_dma_addr = 0;
 	}
@@ -325,22 +297,6 @@
 fail1:
 	 kfree(state->digest_buff);
 fail_digest_result_buff:
-<<<<<<< HEAD
-	 if (state->digest_result_buff) {
-		 kfree(state->digest_result_buff);
-	     state->digest_result_buff = NULL;
-	 }
-fail_buff1:
-	 if (state->buff1) {
-		 kfree(state->buff1);
-	     state->buff1 = NULL;
-	 }
-fail_buff0:
-	 if (state->buff0) {
-		 kfree(state->buff0);
-	     state->buff0 = NULL;
-	 }
-=======
 	kfree(state->digest_result_buff);
 	state->digest_result_buff = NULL;
 fail_buff1:
@@ -349,7 +305,6 @@
 fail_buff0:
 	kfree(state->buff0);
 	state->buff0 = NULL;
->>>>>>> bb176f67
 fail0:
 	return rc;
 }
@@ -398,15 +353,9 @@
 				 digestsize,
 				  DMA_BIDIRECTIONAL);
 		SSI_LOG_DEBUG("unmpa digest result buffer "
-<<<<<<< HEAD
-			     "va (%pK) pa (%llx) len %u\n",
-			     state->digest_result_buff,
-			     (unsigned long long)state->digest_result_dma_addr,
-=======
 			     "va (%pK) pa (%pad) len %u\n",
 			     state->digest_result_buff,
 			     state->digest_result_dma_addr,
->>>>>>> bb176f67
 			     digestsize);
 		memcpy(result,
 		       state->digest_result_buff,
@@ -475,11 +424,6 @@
 	int rc = 0;
 
 	SSI_LOG_DEBUG("===== %s-digest (%d) ====\n", is_hmac ? "hmac" : "hash", nbytes);
-<<<<<<< HEAD
-
-	CHECK_AND_RETURN_UPON_FIPS_ERROR();
-=======
->>>>>>> bb176f67
 
 	if (unlikely(ssi_hash_map_request(dev, state, ctx) != 0)) {
 		SSI_LOG_ERR("map_ahash_source() failed\n");
@@ -741,11 +685,6 @@
 
 	SSI_LOG_DEBUG("===== %s-finup (%d) ====\n", is_hmac ? "hmac" : "hash", nbytes);
 
-<<<<<<< HEAD
-	CHECK_AND_RETURN_UPON_FIPS_ERROR();
-
-=======
->>>>>>> bb176f67
 	if (unlikely(ssi_buffer_mgr_map_hash_request_final(ctx->drvdata, state, src, nbytes, 1) != 0)) {
 		SSI_LOG_ERR("map_ahash_request_final() failed\n");
 		return -ENOMEM;
@@ -879,11 +818,6 @@
 	int rc;
 
 	SSI_LOG_DEBUG("===== %s-final (%d) ====\n", is_hmac ? "hmac" : "hash", nbytes);
-<<<<<<< HEAD
-
-	CHECK_AND_RETURN_UPON_FIPS_ERROR();
-=======
->>>>>>> bb176f67
 
 	if (unlikely(ssi_buffer_mgr_map_hash_request_final(ctx->drvdata, state, src, nbytes, 0) != 0)) {
 		SSI_LOG_ERR("map_ahash_request_final() failed\n");
@@ -1018,10 +952,6 @@
 
 	state->xcbc_count = 0;
 
-<<<<<<< HEAD
-	CHECK_AND_RETURN_UPON_FIPS_ERROR();
-=======
->>>>>>> bb176f67
 	ssi_hash_map_request(dev, state, ctx);
 
 	return 0;
@@ -1041,14 +971,8 @@
 	struct cc_hw_desc desc[SSI_MAX_AHASH_SEQ_LEN];
 	ssi_sram_addr_t larval_addr;
 
-<<<<<<< HEAD
-	 SSI_LOG_DEBUG("ssi_hash_setkey: start keylen: %d", keylen);
-
-	CHECK_AND_RETURN_UPON_FIPS_ERROR();
-=======
 	 SSI_LOG_DEBUG("start keylen: %d", keylen);
 
->>>>>>> bb176f67
 	ctx = crypto_ahash_ctx(((struct crypto_ahash *)hash));
 	blocksize = crypto_tfm_alg_blocksize(&((struct crypto_ahash *)hash)->base);
 	digestsize = crypto_ahash_digestsize(((struct crypto_ahash *)hash));
@@ -1074,14 +998,8 @@
 				   " DMA failed\n", key, keylen);
 			return -ENOMEM;
 		}
-<<<<<<< HEAD
-		SSI_LOG_DEBUG("mapping key-buffer: key_dma_addr=0x%llX "
-			     "keylen=%u\n",
-			     (unsigned long long)ctx->key_params.key_dma_addr,
-=======
 		SSI_LOG_DEBUG("mapping key-buffer: key_dma_addr=%pad "
 			     "keylen=%u\n", ctx->key_params.key_dma_addr,
->>>>>>> bb176f67
 			     ctx->key_params.keylen);
 
 		if (keylen > blocksize) {
@@ -1185,11 +1103,7 @@
 
 		/* Prepare ipad key */
 		hw_desc_init(&desc[idx]);
-<<<<<<< HEAD
-		set_xor_val(&desc[idx], hmacPadConst[i]);
-=======
 		set_xor_val(&desc[idx], hmac_pad_const[i]);
->>>>>>> bb176f67
 		set_cipher_mode(&desc[idx], ctx->hw_mode);
 		set_flow_mode(&desc[idx], S_DIN_to_HASH);
 		set_setup_mode(&desc[idx], SETUP_LOAD_STATE1);
@@ -1266,11 +1180,7 @@
 			   " DMA failed\n", key, keylen);
 		return -ENOMEM;
 	}
-<<<<<<< HEAD
-	SSI_LOG_DEBUG("mapping key-buffer: key_dma_addr=0x%llX "
-=======
 	SSI_LOG_DEBUG("mapping key-buffer: key_dma_addr=%pad "
->>>>>>> bb176f67
 		     "keylen=%u\n",
 		     ctx->key_params.key_dma_addr,
 		     ctx->key_params.keylen);
@@ -1404,15 +1314,9 @@
 			    sizeof(ctx->digest_buff), ctx->digest_buff);
 		goto fail;
 	}
-<<<<<<< HEAD
-	SSI_LOG_DEBUG("Mapped digest %zu B at va=%pK to dma=0x%llX\n",
-		sizeof(ctx->digest_buff), ctx->digest_buff,
-		(unsigned long long)ctx->digest_buff_dma_addr);
-=======
 	SSI_LOG_DEBUG("Mapped digest %zu B at va=%pK to dma=%pad\n",
 		      sizeof(ctx->digest_buff), ctx->digest_buff,
 		      ctx->digest_buff_dma_addr);
->>>>>>> bb176f67
 
 	ctx->opad_tmp_keys_dma_addr = dma_map_single(dev, (void *)ctx->opad_tmp_keys_buff, sizeof(ctx->opad_tmp_keys_buff), DMA_BIDIRECTIONAL);
 	if (dma_mapping_error(dev, ctx->opad_tmp_keys_dma_addr)) {
@@ -1421,15 +1325,9 @@
 			    ctx->opad_tmp_keys_buff);
 		goto fail;
 	}
-<<<<<<< HEAD
-	SSI_LOG_DEBUG("Mapped opad_tmp_keys %zu B at va=%pK to dma=0x%llX\n",
-		sizeof(ctx->opad_tmp_keys_buff), ctx->opad_tmp_keys_buff,
-		(unsigned long long)ctx->opad_tmp_keys_dma_addr);
-=======
 	SSI_LOG_DEBUG("Mapped opad_tmp_keys %zu B at va=%pK to dma=%pad\n",
 		      sizeof(ctx->opad_tmp_keys_buff), ctx->opad_tmp_keys_buff,
 		      ctx->opad_tmp_keys_dma_addr);
->>>>>>> bb176f67
 
 	ctx->is_hmac = false;
 	return 0;
@@ -1449,10 +1347,6 @@
 	struct ssi_hash_alg *ssi_alg =
 			container_of(ahash_alg, struct ssi_hash_alg, ahash_alg);
 
-<<<<<<< HEAD
-	CHECK_AND_RETURN_UPON_FIPS_ERROR();
-=======
->>>>>>> bb176f67
 	crypto_ahash_set_reqsize(__crypto_ahash_cast(tfm),
 				 sizeof(struct ahash_req_ctx));
 
@@ -1542,11 +1436,7 @@
 	struct cc_hw_desc desc[SSI_MAX_AHASH_SEQ_LEN];
 	int idx = 0;
 	int rc = 0;
-<<<<<<< HEAD
-	u32 keySize, keyLen;
-=======
 	u32 key_size, key_len;
->>>>>>> bb176f67
 	u32 digestsize = crypto_ahash_digestsize(tfm);
 
 	u32 rem_cnt = state->buff_index ? state->buff1_cnt :
@@ -1584,13 +1474,8 @@
 		set_cipher_config0(&desc[idx], DRV_CRYPTO_DIRECTION_DECRYPT);
 		set_din_type(&desc[idx], DMA_DLLI,
 			     (ctx->opad_tmp_keys_dma_addr +
-<<<<<<< HEAD
-			      XCBC_MAC_K1_OFFSET), keySize, NS_BIT);
-		set_key_size_aes(&desc[idx], keyLen);
-=======
 			      XCBC_MAC_K1_OFFSET), key_size, NS_BIT);
 		set_key_size_aes(&desc[idx], key_len);
->>>>>>> bb176f67
 		set_flow_mode(&desc[idx], S_DIN_to_AES);
 		set_setup_mode(&desc[idx], SETUP_LOAD_KEY0);
 		idx++;
@@ -1619,11 +1504,7 @@
 	if (state->xcbc_count == 0) {
 		hw_desc_init(&desc[idx]);
 		set_cipher_mode(&desc[idx], ctx->hw_mode);
-<<<<<<< HEAD
-		set_key_size_aes(&desc[idx], keyLen);
-=======
 		set_key_size_aes(&desc[idx], key_len);
->>>>>>> bb176f67
 		set_cmac_size0_mode(&desc[idx]);
 		set_flow_mode(&desc[idx], S_DIN_to_AES);
 		idx++;
@@ -1736,19 +1617,11 @@
 	u32 digestsize = crypto_ahash_digestsize(tfm);
 	struct ssi_crypto_req ssi_req = {};
 	struct cc_hw_desc desc[SSI_MAX_AHASH_SEQ_LEN];
-<<<<<<< HEAD
-	u32 keyLen;
-=======
 	u32 key_len;
->>>>>>> bb176f67
 	int idx = 0;
 	int rc;
 
 	SSI_LOG_DEBUG("===== -digest mac (%d) ====\n",  req->nbytes);
-<<<<<<< HEAD
-	CHECK_AND_RETURN_UPON_FIPS_ERROR();
-=======
->>>>>>> bb176f67
 
 	if (unlikely(ssi_hash_map_request(dev, state, ctx) != 0)) {
 		SSI_LOG_ERR("map_ahash_source() failed\n");
@@ -1779,11 +1652,7 @@
 	if (req->nbytes == 0) {
 		hw_desc_init(&desc[idx]);
 		set_cipher_mode(&desc[idx], ctx->hw_mode);
-<<<<<<< HEAD
-		set_key_size_aes(&desc[idx], keyLen);
-=======
 		set_key_size_aes(&desc[idx], key_len);
->>>>>>> bb176f67
 		set_cmac_size0_mode(&desc[idx]);
 		set_flow_mode(&desc[idx], S_DIN_to_AES);
 		idx++;
@@ -1875,11 +1744,6 @@
 				state->buff0_cnt;
 	const u32 tmp = CC_EXPORT_MAGIC;
 
-<<<<<<< HEAD
-	CHECK_AND_RETURN_UPON_FIPS_ERROR();
-
-=======
->>>>>>> bb176f67
 	memcpy(out, &tmp, sizeof(u32));
 	out += sizeof(u32);
 
@@ -1919,11 +1783,6 @@
 	u32 tmp;
 	int rc;
 
-<<<<<<< HEAD
-	CHECK_AND_RETURN_UPON_FIPS_ERROR();
-
-=======
->>>>>>> bb176f67
 	memcpy(&tmp, in, sizeof(u32));
 	if (tmp != CC_EXPORT_MAGIC) {
 		rc = -EINVAL;
@@ -1973,11 +1832,7 @@
 }
 
 static int ssi_ahash_setkey(struct crypto_ahash *ahash,
-<<<<<<< HEAD
-			const u8 *key, unsigned int keylen)
-=======
 			    const u8 *key, unsigned int keylen)
->>>>>>> bb176f67
 {
 	return ssi_hash_setkey((void *)ahash, key, keylen, false);
 }
@@ -2328,17 +2183,10 @@
 		const u32 const1 = ((u32 *)((u64 *)&sha384_init[i]))[0];
 
 		ssi_sram_mgr_const2sram_desc(&const0, sram_buff_ofs, 1,
-<<<<<<< HEAD
-			larval_seq, &larval_seq_len);
-		sram_buff_ofs += sizeof(u32);
-		ssi_sram_mgr_const2sram_desc(&const1, sram_buff_ofs, 1,
-			larval_seq, &larval_seq_len);
-=======
 					     larval_seq, &larval_seq_len);
 		sram_buff_ofs += sizeof(u32);
 		ssi_sram_mgr_const2sram_desc(&const1, sram_buff_ofs, 1,
 					     larval_seq, &larval_seq_len);
->>>>>>> bb176f67
 		sram_buff_ofs += sizeof(u32);
 	}
 	rc = send_request_init(drvdata, larval_seq, larval_seq_len);
@@ -2353,17 +2201,10 @@
 		const u32 const1 = ((u32 *)((u64 *)&sha512_init[i]))[0];
 
 		ssi_sram_mgr_const2sram_desc(&const0, sram_buff_ofs, 1,
-<<<<<<< HEAD
-			larval_seq, &larval_seq_len);
-		sram_buff_ofs += sizeof(u32);
-		ssi_sram_mgr_const2sram_desc(&const1, sram_buff_ofs, 1,
-			larval_seq, &larval_seq_len);
-=======
 					     larval_seq, &larval_seq_len);
 		sram_buff_ofs += sizeof(u32);
 		ssi_sram_mgr_const2sram_desc(&const1, sram_buff_ofs, 1,
 					     larval_seq, &larval_seq_len);
->>>>>>> bb176f67
 		sram_buff_ofs += sizeof(u32);
 	}
 	rc = send_request_init(drvdata, larval_seq, larval_seq_len);
@@ -2385,11 +2226,7 @@
 	int rc = 0;
 	int alg;
 
-<<<<<<< HEAD
-	hash_handle = kzalloc(sizeof(struct ssi_hash_handle), GFP_KERNEL);
-=======
 	hash_handle = kzalloc(sizeof(*hash_handle), GFP_KERNEL);
->>>>>>> bb176f67
 	if (!hash_handle) {
 		SSI_LOG_ERR("kzalloc failed to allocate %zu B\n",
 			    sizeof(*hash_handle));
@@ -2483,16 +2320,8 @@
 	return 0;
 
 fail:
-<<<<<<< HEAD
-
-	if (drvdata->hash_handle) {
-		kfree(drvdata->hash_handle);
-		drvdata->hash_handle = NULL;
-	}
-=======
 	kfree(drvdata->hash_handle);
 	drvdata->hash_handle = NULL;
->>>>>>> bb176f67
 	return rc;
 }
 
@@ -2515,14 +2344,9 @@
 }
 
 static void ssi_hash_create_xcbc_setup(struct ahash_request *areq,
-<<<<<<< HEAD
-				  struct cc_hw_desc desc[],
-				  unsigned int *seq_size) {
-=======
 				       struct cc_hw_desc desc[],
 				       unsigned int *seq_size)
 {
->>>>>>> bb176f67
 	unsigned int idx = *seq_size;
 	struct ahash_req_ctx *state = ahash_request_ctx(areq);
 	struct crypto_ahash *tfm = crypto_ahash_reqtfm(areq);
@@ -2578,13 +2402,8 @@
 }
 
 static void ssi_hash_create_cmac_setup(struct ahash_request *areq,
-<<<<<<< HEAD
-				  struct cc_hw_desc desc[],
-				  unsigned int *seq_size)
-=======
 				       struct cc_hw_desc desc[],
 				       unsigned int *seq_size)
->>>>>>> bb176f67
 {
 	unsigned int idx = *seq_size;
 	struct ahash_req_ctx *state = ahash_request_ctx(areq);
