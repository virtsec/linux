--- conflicted
+++ resolved
@@ -505,11 +505,6 @@
 };
 
 static void
-<<<<<<< HEAD
-skl_wa_clkgate(struct drm_i915_private *dev_priv, int pipe, bool enable)
-{
-	if (IS_SKYLAKE(dev_priv))
-=======
 skl_wa_528(struct drm_i915_private *dev_priv, int pipe, bool enable)
 {
 	if (IS_SKYLAKE(dev_priv) || IS_BROXTON(dev_priv))
@@ -525,7 +520,6 @@
 skl_wa_clkgate(struct drm_i915_private *dev_priv, int pipe, bool enable)
 {
 	if (IS_SKYLAKE(dev_priv) || IS_BROXTON(dev_priv))
->>>>>>> 01f83786
 		return;
 
 	if (enable)
@@ -4854,12 +4848,7 @@
 	}
 
 	if (plane_scaler_check && pixel_format == DRM_FORMAT_NV12 &&
-<<<<<<< HEAD
-	    (src_h < SKL_MIN_YUV_420_SRC_H || (src_w % 4) != 0 ||
-	     (src_h % 4) != 0)) {
-=======
 	    (src_h < SKL_MIN_YUV_420_SRC_H || src_w < SKL_MIN_YUV_420_SRC_W)) {
->>>>>>> 01f83786
 		DRM_DEBUG_KMS("NV12: src dimensions not met\n");
 		return -EINVAL;
 	}
@@ -5246,10 +5235,6 @@
 	if (old_primary_state) {
 		struct drm_plane_state *new_primary_state =
 			drm_atomic_get_new_plane_state(old_state, primary);
-<<<<<<< HEAD
-		struct drm_framebuffer *fb = new_primary_state->fb;
-=======
->>>>>>> 01f83786
 
 		intel_fbc_post_update(crtc);
 
@@ -5257,14 +5242,6 @@
 		    (needs_modeset(&pipe_config->base) ||
 		     !old_primary_state->visible))
 			intel_post_enable_primary(&crtc->base, pipe_config);
-
-		/* Display WA 827 */
-		if ((INTEL_GEN(dev_priv) == 9 && !IS_GEMINILAKE(dev_priv)) ||
-		    IS_CANNONLAKE(dev_priv)) {
-			if (fb && fb->format->format == DRM_FORMAT_NV12)
-				skl_wa_clkgate(dev_priv, crtc->pipe, false);
-		}
-
 	}
 
 	/* Display WA 827 */
@@ -5296,17 +5273,6 @@
 		struct intel_plane_state *new_primary_state =
 			intel_atomic_get_new_plane_state(old_intel_state,
 							 to_intel_plane(primary));
-<<<<<<< HEAD
-		struct drm_framebuffer *fb = new_primary_state->base.fb;
-
-		/* Display WA 827 */
-		if ((INTEL_GEN(dev_priv) == 9 && !IS_GEMINILAKE(dev_priv)) ||
-		    IS_CANNONLAKE(dev_priv)) {
-			if (fb && fb->format->format == DRM_FORMAT_NV12)
-				skl_wa_clkgate(dev_priv, crtc->pipe, true);
-		}
-=======
->>>>>>> 01f83786
 
 		intel_fbc_pre_update(crtc, pipe_config, new_primary_state);
 		/*
