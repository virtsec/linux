--- conflicted
+++ resolved
@@ -11,10 +11,7 @@
 #include <linux/workqueue.h>
 #include <linux/kobject.h>
 #include <linux/kmemtrace.h>
-<<<<<<< HEAD
-=======
 #include <linux/kmemleak.h>
->>>>>>> 80ffb3cc
 
 enum stat_item {
 	ALLOC_FASTPATH,		/* Allocation from cpu slab */
