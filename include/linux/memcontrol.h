--- conflicted
+++ resolved
@@ -123,7 +123,6 @@
 	/* Subtree VM stats (batched updates) */
 	struct lruvec_stat __percpu *lruvec_stat_cpu;
 	atomic_long_t		lruvec_stat[NR_VM_NODE_STAT_ITEMS];
-	atomic_long_t		lruvec_stat_local[NR_VM_NODE_STAT_ITEMS];
 
 	unsigned long		lru_zone_size[MAX_NR_ZONES][NR_LRU_LISTS];
 
@@ -269,30 +268,18 @@
 	atomic_t		moving_account;
 	struct task_struct	*move_lock_task;
 
-<<<<<<< HEAD
-	/* memory.stat */
-=======
 	/* Legacy local VM stats and events */
 	struct memcg_vmstats_percpu __percpu *vmstats_local;
 
 	/* Subtree VM stats and events (batched updates) */
->>>>>>> 4b972a01
 	struct memcg_vmstats_percpu __percpu *vmstats_percpu;
 
 	MEMCG_PADDING(_pad2_);
 
 	atomic_long_t		vmstats[MEMCG_NR_STAT];
-<<<<<<< HEAD
-	atomic_long_t		vmstats_local[MEMCG_NR_STAT];
-
 	atomic_long_t		vmevents[NR_VM_EVENT_ITEMS];
-	atomic_long_t		vmevents_local[NR_VM_EVENT_ITEMS];
-
-=======
-	atomic_long_t		vmevents[NR_VM_EVENT_ITEMS];
 
 	/* memory.events */
->>>>>>> 4b972a01
 	atomic_long_t		memory_events[MEMCG_NR_MEMORY_EVENTS];
 
 	unsigned long		socket_pressure;
@@ -584,15 +571,11 @@
 static inline unsigned long memcg_page_state_local(struct mem_cgroup *memcg,
 						   int idx)
 {
-<<<<<<< HEAD
-	long x = atomic_long_read(&memcg->vmstats_local[idx]);
-=======
 	long x = 0;
 	int cpu;
 
 	for_each_possible_cpu(cpu)
 		x += per_cpu(memcg->vmstats_local->stat[idx], cpu);
->>>>>>> 4b972a01
 #ifdef CONFIG_SMP
 	if (x < 0)
 		x = 0;
@@ -666,23 +649,15 @@
 						    enum node_stat_item idx)
 {
 	struct mem_cgroup_per_node *pn;
-<<<<<<< HEAD
-	long x;
-=======
 	long x = 0;
 	int cpu;
->>>>>>> 4b972a01
 
 	if (mem_cgroup_disabled())
 		return node_page_state(lruvec_pgdat(lruvec), idx);
 
 	pn = container_of(lruvec, struct mem_cgroup_per_node, lruvec);
-<<<<<<< HEAD
-	x = atomic_long_read(&pn->lruvec_stat_local[idx]);
-=======
 	for_each_possible_cpu(cpu)
 		x += per_cpu(pn->lruvec_stat_local->count[idx], cpu);
->>>>>>> 4b972a01
 #ifdef CONFIG_SMP
 	if (x < 0)
 		x = 0;
